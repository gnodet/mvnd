--- conflicted
+++ resolved
@@ -139,13 +139,8 @@
                 .orLocalProperty(provider, globalPropertiesPath())
                 .orSystemProperty()
                 .orEnvironmentVariable()
-<<<<<<< HEAD
                 .or(new ValueSource(
-                        description -> description.append("java command"),
-                        DaemonParameters::javaHomeFromPath))
-=======
-                .or(new ValueSource(description -> description.append("java command"), this::javaHomeFromPath))
->>>>>>> 1249211b
+                        description -> description.append("java command"), DaemonParameters::javaHomeFromPath))
                 .orFail()
                 .asPath();
         try {
@@ -156,9 +151,10 @@
     }
 
     private static String javaHomeFromPath() {
-        LOG.warn("Falling back to finding JAVA_HOME by running java executable available in PATH."
-                + " You may want to avoid this time consumig task by setting JAVA_HOME environment variable"
-                + " or by passing java.home system property through command line or in one of mvnd configuration files.");
+        LOG.warn(
+                "Falling back to finding JAVA_HOME by running java executable available in PATH."
+                        + " You may want to avoid this time consumig task by setting JAVA_HOME environment variable"
+                        + " or by passing java.home system property through command line or in one of mvnd configuration files.");
         final String jHome = OsUtils.findJavaHomeFromJavaExecutable("java");
         if (null != jHome) {
             System.setProperty(Environment.JAVA_HOME.getProperty(), jHome);
