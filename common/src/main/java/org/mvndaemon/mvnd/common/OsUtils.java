--- conflicted
+++ resolved
@@ -111,7 +111,6 @@
         }
     }
 
-<<<<<<< HEAD
     /**
      * Executes the given {@code javaExecutable} with {@code -XshowSettings:properties -version} parameters and extracts
      * the value of {@code java.home} from the output.
@@ -121,7 +120,7 @@
      * @return                a {@code java.home} value or null
      */
     public static String findJavaHomeFromJavaExecutable(String javaExecutable) {
-        String[] cmd = { javaExecutable, "-XshowSettings:properties", "-version" };
+        String[] cmd = {javaExecutable, "-XshowSettings:properties", "-version"};
         final List<String> output = new ArrayList<String>();
         exec(cmd, output);
         return output.stream()
@@ -129,18 +128,6 @@
                 .map(l -> l.substring(l.indexOf('=') + 1).trim())
                 .findFirst()
                 .orElse(null);
-=======
-    public static String findJavaHomeFromPath() {
-        String[] cmd = {"java", "-XshowSettings:properties", "-version"};
-        final List<String> output = new ArrayList<String>(1);
-        exec(cmd, output);
-        List<String> javaHomeLines =
-                output.stream().filter(l -> l.contains(" java.home = ")).collect(Collectors.toList());
-        if (javaHomeLines.size() == 1) {
-            return javaHomeLines.get(0).trim().replaceFirst("java.home = ", "");
-        }
-        return null;
->>>>>>> 1249211b
     }
 
     private static void exec(String[] cmd, final List<String> output) {
